--- conflicted
+++ resolved
@@ -1,12 +1,9 @@
 # src/agents/assistant.py
 import os
 import autogen
-<<<<<<< HEAD
 import os
 from typing import List, Dict
-=======
 from typing import List
->>>>>>> cae04c9e
 import logging
 from .requirement_analyst import RequirementAnalystAgent
 from .test_designer import TestDesignerAgent
